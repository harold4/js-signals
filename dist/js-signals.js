--- conflicted
+++ resolved
@@ -2,13 +2,8 @@
  * JS Signals <https://github.com/millermedeiros/js-signals>
  * Released under the MIT license (http://www.opensource.org/licenses/mit-license.php)
  * @author Miller Medeiros <http://millermedeiros.com>
-<<<<<<< HEAD
- * @version 0.0.2
- * @build 46 11/26/2010 06:34 PM
-=======
  * @version 0.2
- * @build 46 11/26/2010 07:15 PM
->>>>>>> ad5e3eb4
+ * @build 47 11/26/2010 07:20 PM
  */
 (function(){
 	
