#Build Number for ANT. Do not edit!
<<<<<<< HEAD
#Fri Nov 26 18:34:48 EST 2010
=======
#Fri Nov 26 19:15:08 EST 2010
>>>>>>> ad5e3eb4
build.number=47<|MERGE_RESOLUTION|>--- conflicted
+++ resolved
@@ -1,7 +1,3 @@
 #Build Number for ANT. Do not edit!
-<<<<<<< HEAD
-#Fri Nov 26 18:34:48 EST 2010
-=======
-#Fri Nov 26 19:15:08 EST 2010
->>>>>>> ad5e3eb4
-build.number=47+#Fri Nov 26 19:20:57 EST 2010
+build.number=48